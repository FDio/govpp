--- conflicted
+++ resolved
@@ -90,19 +90,12 @@
 	return sh.epoch, sh.inProgress != 0
 }
 
-<<<<<<< HEAD
-func (ss *statSegmentV2) CopyEntryData(statSegDir unsafe.Pointer, limit uint32) adapter.Stat {
-	dirEntry := (*statSegDirectoryEntryV2)(statSegDir)
-	if dirEntry.unionData == 0 {
-		debugf("data value or pointer not defined for %s", dirEntry.name)
-=======
-func (ss *statSegmentV2) CopyEntryData(segment dirSegment, index uint32) adapter.Stat {
+func (ss *statSegmentV2) CopyEntryData(segment dirSegment, imin uint32, imax uint32) adapter.Stat {
 	dirEntry := (*statSegDirectoryEntryV2)(segment)
 	typ := adapter.StatType(dirEntry.directoryType)
 	// skip zero pointer value
 	if typ != statDirScalarIndex && typ != statDirEmpty && dirEntry.unionData == 0 {
 		debugf("data pointer not defined for %s", dirEntry.name)
->>>>>>> a5739cb7
 		return nil
 	}
 
@@ -146,31 +139,12 @@
 				debugf("counter (vector simple) pointer out of range")
 				continue
 			}
-<<<<<<< HEAD
-			counterVectorLength := applyLimit(*(*uint32)(vectorLen(counterVector)), limit)
-			data[i] = make([]adapter.Counter, counterVectorLength)
-			for j := uint32(0); j < counterVectorLength; j++ {
+			imax = applyLimit(imax, *(*uint32)(vectorLen(counterVector)))
+			imin = applyLimit(imin, imax)
+			data[i] = make([]adapter.Counter, imax-imin)
+			for j := imin; j < imax; j++ {
 				offset := uintptr(j) * unsafe.Sizeof(adapter.Counter(0))
-				val := *(*adapter.Counter)(statSegPointer(counterVector, offset))
-				data[i][j] = val
-=======
-			counterVectorLength := *(*uint32)(vectorLen(counterVector))
-			if index == ^uint32(0) {
-				data[i] = make([]adapter.Counter, counterVectorLength)
-				for j := uint32(0); j < counterVectorLength; j++ {
-					offset := uintptr(j) * unsafe.Sizeof(adapter.Counter(0))
-					data[i][j] = *(*adapter.Counter)(statSegPointer(counterVector, offset))
-				}
-			} else {
-				data[i] = make([]adapter.Counter, 1) // expect single value
-				for j := uint32(0); j < counterVectorLength; j++ {
-					offset := uintptr(j) * unsafe.Sizeof(adapter.Counter(0))
-					if index == j {
-						data[i][0] = *(*adapter.Counter)(statSegPointer(counterVector, offset))
-						break
-					}
-				}
->>>>>>> a5739cb7
+				data[i][j-imin] = *(*adapter.Counter)(statSegPointer(counterVector, offset))
 			}
 		}
 		return adapter.SimpleCounterStat(data)
@@ -190,31 +164,12 @@
 				debugf("counter (vector combined) pointer out of range")
 				continue
 			}
-<<<<<<< HEAD
-			counterVectorLength := applyLimit(*(*uint32)(vectorLen(counterVector)), limit)
-			data[i] = make([]adapter.CombinedCounter, counterVectorLength)
-			for j := uint32(0); j < counterVectorLength; j++ {
+			imax = applyLimit(imax, *(*uint32)(vectorLen(counterVector)))
+			imin = applyLimit(imin, imax)
+			data[i] = make([]adapter.CombinedCounter, imax-imin)
+			for j := imin; j < imax; j++ {
 				offset := uintptr(j) * unsafe.Sizeof(adapter.CombinedCounter{})
-				val := *(*adapter.CombinedCounter)(statSegPointer(counterVector, offset))
-				data[i][j] = val
-=======
-			counterVectorLength := *(*uint32)(vectorLen(counterVector))
-			if index == ^uint32(0) {
-				data[i] = make([]adapter.CombinedCounter, counterVectorLength)
-				for j := uint32(0); j < counterVectorLength; j++ {
-					offset := uintptr(j) * unsafe.Sizeof(adapter.CombinedCounter{})
-					data[i][j] = *(*adapter.CombinedCounter)(statSegPointer(counterVector, offset))
-				}
-			} else {
-				data[i] = make([]adapter.CombinedCounter, 1) // expect single value pair
-				for j := uint32(0); j < counterVectorLength; j++ {
-					offset := uintptr(j) * unsafe.Sizeof(adapter.CombinedCounter{})
-					if index == j {
-						data[i][0] = *(*adapter.CombinedCounter)(statSegPointer(counterVector, offset))
-						break
-					}
-				}
->>>>>>> a5739cb7
+				data[i][j-imin] = *(*adapter.CombinedCounter)(statSegPointer(counterVector, offset))
 			}
 		}
 		return adapter.CombinedCounterStat(data)
@@ -225,9 +180,10 @@
 			debugf("data vector pointer is out of range for %s", dirEntry.name)
 			return nil
 		}
-		vecLen := applyLimit(*(*uint32)(vectorLen(dirVector)), limit)
-		data := make([]adapter.Name, vecLen)
-		for i := uint32(0); i < vecLen; i++ {
+		imax = applyLimit(imax, *(*uint32)(vectorLen(dirVector)))
+		imin = applyLimit(imin, imax)
+		data := make([]adapter.Name, imax-imin)
+		for i := imin; i < imax; i++ {
 			nameVectorOffset := statSegPointer(dirVector, uintptr(i+1)*unsafe.Sizeof(uint64(0)))
 			if uintptr(nameVectorOffset) == 0 {
 				debugf("name vector out of range for %s (%v)", dirEntry.name, i)
@@ -247,7 +203,7 @@
 					name = append(name, value)
 				}
 			}
-			data[i] = name
+			data[i-imin] = name
 		}
 		return adapter.NameStat(data)
 
@@ -257,7 +213,7 @@
 
 	case statDirSymlink:
 		// prevent recursion loops
-		if index != ^uint32(0) {
+		if imin != 0 || imax != ^uint32(0) {
 			debugf("received symlink with defined item index")
 			return nil
 		}
@@ -269,7 +225,7 @@
 
 		// retry with actual stats segment and use second index to get
 		// stats for the required item
-		return ss.CopyEntryData(statSegDir2, i2)
+		return ss.CopyEntryData(statSegDir2, i2, i2+1)
 
 	default:
 		// TODO: monitor occurrences with metrics
@@ -413,16 +369,6 @@
 
 func (ss *statSegmentV2) getErrorVector() dirVector {
 	header := ss.loadSharedHeader(ss.sharedHeader)
-<<<<<<< HEAD
-	return ss.adjust(unsafe.Pointer(&header.errorVector))
-}
-
-func applyLimit(val, limit uint32) uint32 {
-	if val > limit {
-		return limit
-	}
-	return val
-=======
 	return ss.adjust(dirVector(&header.errorVector))
 }
 
@@ -443,5 +389,11 @@
 		index2 += uint32(b.Bytes()[i+4]) << (uint32(i) * 8)
 	}
 	return
->>>>>>> a5739cb7
+}
+
+func applyLimit(val, limit uint32) uint32 {
+	if val > limit {
+		return limit
+	}
+	return val
 }