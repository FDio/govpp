--- conflicted
+++ resolved
@@ -76,15 +76,10 @@
 	GetEpoch() (int64, bool)
 
 	// CopyEntryData accepts pointer to a directory segment and returns adapter.Stat
-<<<<<<< HEAD
-	// based on directory type populated with data
-	CopyEntryData(segment unsafe.Pointer, limit uint32) adapter.Stat
-=======
-	// based on directory type populated with data. The index is an optional parameter
-	// (used by symlinks) returning stats for item on the given index only.
-	// Use ^uint32(0) as an empty index (since 0 is a valid value).
-	CopyEntryData(segment dirSegment, index uint32) adapter.Stat
->>>>>>> a5739cb7
+	// based on directory type populated with data. The imin/imax specify
+	// the range of indices to copy out (used by symlinks).
+	// Use 0, ^uint32(0) to extract all data.
+	CopyEntryData(segment dirSegment, imin uint32, imax uint32) adapter.Stat
 
 	// UpdateEntryData accepts pointer to a directory segment with data, and stat
 	// segment to update
