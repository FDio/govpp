// Copyright (c) 2021 Cisco and/or its affiliates.
//
// Licensed under the Apache License, Version 2.0 (the "License");
// you may not use this file except in compliance with the License.
// You may obtain a copy of the License at:
//
//     http://www.apache.org/licenses/LICENSE-2.0
//
// Unless required by applicable law or agreed to in writing, software
// distributed under the License is distributed on an "AS IS" BASIS,
// WITHOUT WARRANTIES OR CONDITIONS OF ANY KIND, either express or implied.
// See the License for the specific language governing permissions and
// limitations under the License.

// api-trace is and example how to use the GoVPP API trace tool.

package main

import (
	"context"
	"flag"
	"fmt"
	"log"

	"go.fd.io/govpp"
	"go.fd.io/govpp/adapter/socketclient"
	"go.fd.io/govpp/api"
	interfaces "go.fd.io/govpp/binapi/interface"
	"go.fd.io/govpp/binapi/interface_types"
	"go.fd.io/govpp/binapi/ip_types"
	"go.fd.io/govpp/binapi/memclnt"
	"go.fd.io/govpp/binapi/vpe"
	"go.fd.io/govpp/core"
)

var (
	sockAddr = flag.String("socket", socketclient.DefaultSocketName, "Path to VPP API socket file")
)

func main() {
	flag.Parse()

	fmt.Printf("Starting api-trace tool example\n\n")

	// make synchronous VPP connection
	conn, err := govpp.Connect(*sockAddr)
	if err != nil {
		log.Fatalln("ERROR:", err)
	}
	defer conn.Disconnect()

	fmt.Printf("=> Enabling API trace...\n")
	trace := core.NewTrace(conn, 50)

	singleChannel(conn, trace)
	multiChannel(conn, trace)
	stream(conn, trace)

	trace.Close()
	fmt.Printf("Api-trace tool example finished\n\n")
}

func singleChannel(conn *core.Connection, trace api.Trace) {
	// create new channel and perform simple compatibility check
	ch, err := conn.NewAPIChannel()
	if err != nil {
		log.Fatalln("ERROR: creating channel failed:", err)
	}
	defer ch.Close()

<<<<<<< HEAD
	if err := ch.CheckCompatiblity(append(vpe.AllMessages(), interfaces.AllMessages()...)...); err != nil {
		log.Fatal(err)
=======
	fmt.Printf("=> Example 1\n\nEnabling API trace...\n")
	conn.Trace().Enable(true)

	if err := ch.CheckCompatiblity(vpe.AllMessages()...); err != nil {
		log.Fatalf("compatibility check failed: %v", err)
	}
	if err := ch.CheckCompatiblity(interfaces.AllMessages()...); err != nil {
		log.Printf("compatibility check failed: %v", err)
>>>>>>> ead3f86c
	}

	// do some API calls
	fmt.Printf("Calling VPP API...\n")
	retrieveVersion(ch)
	idx := createLoopback(ch)
	addIPAddress("10.10.0.1/24", ch, idx)
	interfaceDump(ch)
	deleteLoopback(ch, idx)
	fmt.Println()

	fmt.Printf("API trace (api calls: %d):\n", len(trace.GetRecords()))
	fmt.Printf("--------------------\n")
	for _, item := range trace.GetRecords() {
		printTrace(item)
	}
	fmt.Printf("--------------------\n")

	fmt.Printf("Clearing API trace...\n\n")
	trace.Clear()
}

func multiChannel(conn *core.Connection, trace api.Trace) {
	ch1, err := conn.NewAPIChannel()
	if err != nil {
		log.Fatalln("ERROR: creating channel failed:", err)
	}
	defer ch1.Close()
	ch2, err := conn.NewAPIChannel()
	if err != nil {
		log.Fatalln("ERROR: creating channel failed:", err)
	}
	defer ch2.Close()

	//do API calls again
	fmt.Printf("=> Example 2\n\nCalling VPP API (multi-channel)...\n")
	retrieveVersion(ch1)
	idx1 := createLoopback(ch1)
	idx2 := createLoopback(ch2)
	addIPAddress("20.10.0.1/24", ch1, idx1)
	addIPAddress("30.10.0.1/24", ch2, idx2)
	interfaceDump(ch1)
	deleteLoopback(ch2, idx1)
	deleteLoopback(ch1, idx2)
	fmt.Println()

	chan1, ok := ch1.(*core.Channel)
	if !ok {
		log.Fatalln("ERROR: incorrect type of channel 1:", err)
	}
	chan2, ok := ch2.(*core.Channel)
	if !ok {
		log.Fatalln("ERROR: incorrect type of channel 2:", err)
	}

	fmt.Printf("API trace for channel 1 (api calls: %d):\n", len(trace.GetRecordsForChannel(chan1.GetID())))
	fmt.Printf("--------------------\n")
	for _, item := range trace.GetRecordsForChannel(chan1.GetID()) {
		printTrace(item)
	}
	fmt.Printf("--------------------\n")
	fmt.Printf("API trace for channel 2 (api calls: %d):\n", len(trace.GetRecordsForChannel(chan2.GetID())))
	fmt.Printf("--------------------\n")
	for _, item := range trace.GetRecordsForChannel(chan2.GetID()) {
		printTrace(item)
	}
	fmt.Printf("--------------------\n")
	fmt.Printf("cumulative API trace (api calls: %d):\n", len(trace.GetRecords()))
	fmt.Printf("--------------------\n")
	for _, item := range trace.GetRecords() {
		printTrace(item)
	}
	fmt.Printf("--------------------\n")

	fmt.Printf("Clearing API trace...\n\n")
	trace.Clear()
}

func stream(conn *core.Connection, trace api.Trace) {
	// create new channel and perform simple compatibility check
	s, err := conn.NewStream(context.Background())
	if err != nil {
		log.Fatalln("ERROR: creating channel failed:", err)
	}
	defer func() {
		if err := s.Close(); err != nil {
			log.Fatalf("failed to close stream: %v", err)
		}
	}()

	// do some API calls
	fmt.Printf("=> Example 3\n\nCalling VPP API (stream)...\n")
	invokeRetrieveVersion(conn)
	idx := invokeCreateLoopback(conn)
	invokeAddIPAddress("40.10.0.1/24", conn, idx)
	invokeInterfaceDump(conn)
	invokeDeleteLoopback(conn, idx)
	fmt.Println()

	fmt.Printf("stream API trace (api calls: %d):\n", len(trace.GetRecords()))
	fmt.Printf("--------------------\n")
	for _, item := range trace.GetRecords() {
		printTrace(item)
	}
	fmt.Printf("--------------------\n")

	fmt.Printf("Clearing API trace...\n\n")
	trace.GetRecords()
}

func retrieveVersion(ch api.Channel) {
	req := &vpe.ShowVersion{}
	reply := &vpe.ShowVersionReply{}

	if err := ch.SendRequest(req).ReceiveReply(reply); err != nil {
		fmt.Printf("ERROR: %v\n", err)
		return
	}
	fmt.Printf(" - retrieved VPP version: %s\n", reply.Version)
}

func invokeRetrieveVersion(c api.Connection) {
	req := &vpe.ShowVersion{}
	reply := &vpe.ShowVersionReply{}

	if err := c.Invoke(context.Background(), req, reply); err != nil {
		fmt.Printf("ERROR: %v\n", err)
	}
	fmt.Printf(" - retrieved VPP version: %s\n", reply.Version)
}

func createLoopback(ch api.Channel) interface_types.InterfaceIndex {
	req := &interfaces.CreateLoopback{}
	reply := &interfaces.CreateLoopbackReply{}

	if err := ch.SendRequest(req).ReceiveReply(reply); err != nil {
		fmt.Printf("ERROR: %v\n", err)
		return 0
	}
	fmt.Printf(" - created loopback with index: %d\n", reply.SwIfIndex)
	return reply.SwIfIndex
}

func invokeCreateLoopback(c api.Connection) interface_types.InterfaceIndex {
	req := &interfaces.CreateLoopback{}
	reply := &interfaces.CreateLoopbackReply{}

	if err := c.Invoke(context.Background(), req, reply); err != nil {
		fmt.Printf("ERROR: %v\n", err)
		return 0
	}
	fmt.Printf(" - created loopback with index: %d\n", reply.SwIfIndex)
	return reply.SwIfIndex
}

func deleteLoopback(ch api.Channel, index interface_types.InterfaceIndex) {
	req := &interfaces.DeleteLoopback{
		SwIfIndex: index,
	}
	reply := &interfaces.DeleteLoopbackReply{}

	if err := ch.SendRequest(req).ReceiveReply(reply); err != nil {
		fmt.Printf("ERROR: %v\n", err)
		return
	}
	fmt.Printf(" - deleted loopback with index: %d\n", index)
}

func invokeDeleteLoopback(c api.Connection, index interface_types.InterfaceIndex) {
	req := &interfaces.DeleteLoopback{
		SwIfIndex: index,
	}
	reply := &interfaces.DeleteLoopbackReply{}

	if err := c.Invoke(context.Background(), req, reply); err != nil {
		fmt.Printf("ERROR: %v\n", err)
		return
	}
	fmt.Printf(" - deleted loopback with index: %d\n", index)
}

func addIPAddress(addr string, ch api.Channel, index interface_types.InterfaceIndex) {
	ipAddr, err := ip_types.ParsePrefix(addr)
	if err != nil {
		fmt.Printf("ERROR: %v\n", err)
		return
	}

	req := &interfaces.SwInterfaceAddDelAddress{
		SwIfIndex: index,
		IsAdd:     true,
		Prefix:    ip_types.AddressWithPrefix(ipAddr),
	}
	reply := &interfaces.SwInterfaceAddDelAddressReply{}

	if err := ch.SendRequest(req).ReceiveReply(reply); err != nil {
		fmt.Printf("ERROR: %v\n", err)
		return
	}
	fmt.Printf(" - IP address %s added to interface with index %d\n", addr, index)
}

func invokeAddIPAddress(addr string, c api.Connection, index interface_types.InterfaceIndex) {
	ipAddr, err := ip_types.ParsePrefix(addr)
	if err != nil {
		fmt.Printf("ERROR: %v\n", err)
		return
	}

	req := &interfaces.SwInterfaceAddDelAddress{
		SwIfIndex: index,
		IsAdd:     true,
		Prefix:    ip_types.AddressWithPrefix(ipAddr),
	}
	reply := &interfaces.SwInterfaceAddDelAddressReply{}

	if err := c.Invoke(context.Background(), req, reply); err != nil {
		fmt.Printf("ERROR: %v\n", err)
		return
	}
	fmt.Printf(" - IP address %s added to interface with index %d\n", addr, index)
}

func interfaceDump(ch api.Channel) {
	reqCtx := ch.SendMultiRequest(&interfaces.SwInterfaceDump{
		SwIfIndex: ^interface_types.InterfaceIndex(0),
	})
	for {
		msg := &interfaces.SwInterfaceDetails{}
		stop, err := reqCtx.ReceiveReply(msg)
		if stop {
			break
		}
		if err != nil {
			fmt.Printf("ERROR: %v\n", err)
			return
		}
		fmt.Printf(" - retrieved interface: %v (idx: %d)\n", msg.InterfaceName, msg.SwIfIndex)
	}
}

func invokeInterfaceDump(c api.Connection) {
	s, err := c.NewStream(context.Background())
	if err != nil {
		fmt.Printf("ERROR: %v\n", err)
		return
	}
	if err := s.SendMsg(&interfaces.SwInterfaceDump{}); err != nil {
		fmt.Printf("ERROR: %v\n", err)
		return
	}
	if err := s.SendMsg(&memclnt.ControlPing{}); err != nil {
		fmt.Printf("ERROR: %v\n", err)
		return
	}
	for {
		reply, err := s.RecvMsg()
		if err != nil {
			fmt.Printf("ERROR: %v\n", err)
			return
		}
		switch msg := reply.(type) {
		case *interfaces.SwInterfaceDetails:
			fmt.Printf(" - retrieved interface: %v (idx: %d)\n", msg.InterfaceName, msg.SwIfIndex)
		case *memclnt.ControlPingReply:
			return
		}
	}
}

func printTrace(item *api.Record) {
	h, m, s := item.Timestamp.Clock()
	reply := ""
	if item.IsReceived {
		reply = "(reply)"
	}
	fmt.Printf("%dh:%dm:%ds:%dns %s %s\n", h, m, s,
		item.Timestamp.Nanosecond(), item.Message.GetMessageName(), reply)
}<|MERGE_RESOLUTION|>--- conflicted
+++ resolved
@@ -31,6 +31,7 @@
 	"go.fd.io/govpp/binapi/memclnt"
 	"go.fd.io/govpp/binapi/vpe"
 	"go.fd.io/govpp/core"
+	"log"
 )
 
 var (
@@ -68,10 +69,6 @@
 	}
 	defer ch.Close()
 
-<<<<<<< HEAD
-	if err := ch.CheckCompatiblity(append(vpe.AllMessages(), interfaces.AllMessages()...)...); err != nil {
-		log.Fatal(err)
-=======
 	fmt.Printf("=> Example 1\n\nEnabling API trace...\n")
 	conn.Trace().Enable(true)
 
@@ -80,7 +77,6 @@
 	}
 	if err := ch.CheckCompatiblity(interfaces.AllMessages()...); err != nil {
 		log.Printf("compatibility check failed: %v", err)
->>>>>>> ead3f86c
 	}
 
 	// do some API calls
