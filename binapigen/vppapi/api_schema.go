--- conflicted
+++ resolved
@@ -42,16 +42,12 @@
 
 		// Messages is a list of Message objects representing messages used in the API.
 		Messages []Message `json:",omitempty"`
-<<<<<<< HEAD
-		Service  *Service  `json:",omitempty"`
+		// Service is an object representing the RPC services used in the API.
+		// In case there is not any services defined for this File, the Service is nil.
+		Service *Service `json:",omitempty"`
 
 		Counters []Counter      `json:",omitempty"`
 		Paths    []CounterPaths `json:",omitempty"`
-=======
-		// Service is an object representing the RPC services used in the API.
-		// In case there is not any services defined for this File, the Service is nil.
-		Service *Service `json:",omitempty"`
->>>>>>> a8e2fbbd
 	}
 
 	AliasType struct {
