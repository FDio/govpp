// gopacket is a simple example showing how to answer APR and ICMP echo
// requests through a memif interface. This example is mostly identical
// to icmp-responder example, but it is using MemifPacketHandle API to
// read and write packets using gopacket API.
//
// The appropriate VPP configuration for the opposite memif is:
//
//	vpp$ create memif socket id 1 filename /tmp/gopacket-example
//	vpp$ create interface memif id 1 socket-id 1 slave secret secret no-zero-copy
//	vpp$ set int state memif1/1 up
//	vpp$ set int ip address memif1/1 192.168.1.2/24
//
// To start the example, simply type:
//
//	root$ ./gopacket
//
// gopacket needs to be run as root so that it can access the socket
// created by VPP.
//
// Normally, the memif interface is in the master mode. Pass CLI flag "--slave"
// to create memif in the slave mode:
//
//	root$ ./gopacket --slave
//
// Don't forget to put the opposite memif into the master mode in that case.
//
// To verify the connection, run:
//
//	vpp$ ping 192.168.1.1
//	64 bytes from 192.168.1.1: icmp_seq=2 ttl=255 time=.6974 ms
//	64 bytes from 192.168.1.1: icmp_seq=3 ttl=255 time=.6310 ms
//	64 bytes from 192.168.1.1: icmp_seq=4 ttl=255 time=1.0350 ms
//	64 bytes from 192.168.1.1: icmp_seq=5 ttl=255 time=.5359 ms
//
//	Statistics: 5 sent, 4 received, 20% packet loss
//	vpp$ sh ip arp
//	Time           IP4       Flags      Ethernet              Interface
//	68.5648   192.168.1.1     D    aa:aa:aa:aa:aa:aa memif0/1
//
// Note: it is expected that the first ping is shown as lost. It was actually
// converted to an ARP request. This is a VPP feature common to all interface
// types.
//
// Stop the example with an interrupt signal.
package main

import (
	"errors"
	"fmt"
<<<<<<< HEAD
=======
	"github.com/google/gopacket"
	"github.com/google/gopacket/layers"
	"go.fd.io/govpp/extras/libmemif"
>>>>>>> e7c28a0f
	"io"
	"net"
	"os"
	"os/signal"

	"github.com/google/gopacket"
	"github.com/google/gopacket/layers"
	"go.fd.io/govpp/extras/libmemif"
)

var (
	// Used to signalize interrupt goroutines to stop
	stopCh chan struct{}

	// MAC address assigned to the memif interface.
	hwAddr net.HardwareAddr

	// IPAddress assigned to the memif interface.
	ipAddr net.IP

	// ErrUnhandledPacket is thrown and printed when an unexpected packet is received.
	ErrUnhandledPacket = errors.New("received an unhandled packet")
)

// OnConnect is called when a memif connection gets established.
func OnConnect(memif *libmemif.Memif) (err error) {
	// Use Memif.GetDetails to get the number of queues.
	details, err := memif.GetDetails()
	if err != nil {
		fmt.Printf("libmemif.GetDetails() error: %v\n", err)
		return
	}

	fmt.Printf("memif %s has been connected: %+v\n", memif.IfName, details)
	stopCh = make(chan struct{})

	// Start a separate go routine for each RX queue.
	// (memif queue is a unit of parallelism for Rx/Tx).
	// Beware: the number of queues created may be lower than what was requested
	// in MemifConfiguration (the master makes the final decision).
	for _, queue := range details.RxQueues {
		ch, err := memif.GetQueueInterruptChan(queue.QueueID)
		if err != nil {
			fmt.Printf("libmemif.Memif.GetQueueInterruptChan() error %v\n", err)
			continue
		}

		go CreateInterruptCallback(memif.NewPacketHandle(queue.QueueID, 10), ch, OnInterrupt)
	}

	return
}

// OnDisconnect is called when a memif connection is lost.
func OnDisconnect(memif *libmemif.Memif) (err error) {
	fmt.Printf("memif %s has been disconnected\n", memif.IfName)
	// Stop all packet producers and consumers.
	close(stopCh)
	return nil
}

// OnInterrupt is called when interrupted
func OnInterrupt(handle *libmemif.MemifPacketHandle) {
	source := gopacket.NewPacketSource(handle, layers.LayerTypeEthernet)
	var responses []gopacket.Packet

	// Process ICMP pings
	for packet := range source.Packets() {
		fmt.Println("Received new packet:")
		fmt.Println(packet.Dump())

		response, err := GeneratePacketResponse(packet)
		if err != nil {
			fmt.Printf("Failed to generate response: %v\n", err)
			continue
		}

		fmt.Println("Sending response:")
		fmt.Println(response.Dump())
		responses = append(responses, response)
	}

	// Answer with ICMP pongs
	for i, response := range responses {
		err := handle.WritePacketData(response.Data())

		switch err {
		case io.EOF:
			return
		case nil:
			fmt.Printf("Succesfully sent packet #%v %v\n", i, len(response.Data()))
		default:
			fmt.Printf("Got error while sending packet #%v %v\n", i, err)
		}
	}
}

// Creates user-friendly memif interrupt callback
func CreateInterruptCallback(handle *libmemif.MemifPacketHandle, interruptCh <-chan struct{}, callback func(handle *libmemif.MemifPacketHandle)) {
	for {
		select {
		case <-interruptCh:
			callback(handle)
		case <-stopCh:
			handle.Close()
			return
		}
	}
}

// GeneratePacketResponse returns an appropriate answer to an ARP request
// or an ICMP echo request.
func GeneratePacketResponse(packet gopacket.Packet) (response gopacket.Packet, err error) {
	ethLayer := packet.Layer(layers.LayerTypeEthernet)
	eth, ok := ethLayer.(*layers.Ethernet)
	if !ok {
		fmt.Println("Missing ETH layer.")
		return nil, ErrUnhandledPacket
	}

	// Set up buffer and options for serialization.
	buf := gopacket.NewSerializeBuffer()
	opts := gopacket.SerializeOptions{
		FixLengths:       true,
		ComputeChecksums: true,
	}

	switch eth.EthernetType {
	case layers.EthernetTypeARP:
		// Handle ARP request.
		arpLayer := packet.Layer(layers.LayerTypeARP)
		arp, ok := arpLayer.(*layers.ARP)
		if !ok {
			fmt.Println("Missing ARP layer.")
			return nil, ErrUnhandledPacket
		}

		if arp.Operation != layers.ARPRequest {
			fmt.Println("Not ARP request.")
			return nil, ErrUnhandledPacket
		}

		fmt.Println("Received an ARP request.")

		// Build packet layers.
		ethResp := layers.Ethernet{
			SrcMAC:       hwAddr,
			DstMAC:       eth.SrcMAC,
			EthernetType: layers.EthernetTypeARP,
		}

		arpResp := layers.ARP{
			AddrType:          layers.LinkTypeEthernet,
			Protocol:          layers.EthernetTypeIPv4,
			HwAddressSize:     6,
			ProtAddressSize:   4,
			Operation:         layers.ARPReply,
			SourceHwAddress:   []byte(hwAddr),
			SourceProtAddress: []byte(ipAddr),
			DstHwAddress:      arp.SourceHwAddress,
			DstProtAddress:    arp.SourceProtAddress,
		}

		if err := gopacket.SerializeLayers(buf, opts, &ethResp, &arpResp); err != nil {
			fmt.Println("SerializeLayers error: ", err)
			return nil, ErrUnhandledPacket
		}
	case layers.EthernetTypeIPv4:
		// Respond to ICMP request.
		ipLayer := packet.Layer(layers.LayerTypeIPv4)
		ipv4, ok := ipLayer.(*layers.IPv4)
		if !ok {
			fmt.Println("Missing IPv4 layer.")
			return nil, ErrUnhandledPacket
		}

		if ipv4.Protocol != layers.IPProtocolICMPv4 {
			fmt.Println("Not ICMPv4 protocol.")
			return nil, ErrUnhandledPacket
		}

		icmpLayer := packet.Layer(layers.LayerTypeICMPv4)
		icmp, ok := icmpLayer.(*layers.ICMPv4)
		if !ok {
			fmt.Println("Missing ICMPv4 layer.")
			return nil, ErrUnhandledPacket
		}

		if icmp.TypeCode.Type() != layers.ICMPv4TypeEchoRequest {
			fmt.Println("Not ICMPv4 echo request.")
			return nil, ErrUnhandledPacket
		}

		fmt.Println("Received an ICMPv4 echo request.")

		// Build packet layers.
		ethResp := layers.Ethernet{
			SrcMAC:       hwAddr,
			DstMAC:       eth.SrcMAC,
			EthernetType: layers.EthernetTypeIPv4,
		}

		ipv4Resp := layers.IPv4{
			Version:    4,
			IHL:        5,
			TOS:        0,
			Id:         0,
			Flags:      0,
			FragOffset: 0,
			TTL:        255,
			Protocol:   layers.IPProtocolICMPv4,
			SrcIP:      ipAddr,
			DstIP:      ipv4.SrcIP,
		}

		icmpResp := layers.ICMPv4{
			TypeCode: layers.CreateICMPv4TypeCode(layers.ICMPv4TypeEchoReply, 0),
			Id:       icmp.Id,
			Seq:      icmp.Seq,
		}

		if err := gopacket.SerializeLayers(buf, opts, &ethResp, &ipv4Resp, &icmpResp, gopacket.Payload(icmp.Payload)); err != nil {
			fmt.Println("SerializeLayers error: ", err)
			return nil, ErrUnhandledPacket
		}
	default:
		return nil, ErrUnhandledPacket
	}

	return gopacket.NewPacket(buf.Bytes(), layers.LayerTypeEthernet, gopacket.Default), nil
}

func main() {
	fmt.Println("Starting 'gopacket' example...")
	var err error

	// Parse MAC address associated with memif interface
	hwAddr, err = net.ParseMAC("aa:aa:aa:aa:aa:aa")
	if err != nil {
		fmt.Printf("Failed to parse the MAC address: %v/n", err)
		return
	}

	// Parse IP address associated with memif interface
	ip := net.ParseIP("192.168.1.1")
	if ip != nil {
		ipAddr = ip.To4()
	}
	if ipAddr == nil {
		fmt.Println("Failed to parse the IP address")
		return
	}

	// If run with the "--slave" option, create memif in the slave mode.
	var isMaster = true
	var appSuffix string
	if len(os.Args) > 1 && (os.Args[1] == "--slave" || os.Args[1] == "-slave") {
		isMaster = false
		appSuffix = "-slave"
	}

	// Initialize libmemif first.
	appName := "gopacket" + appSuffix
	fmt.Println("Initializing libmemif as ", appName)
	err = libmemif.Init(appName)
	if err != nil {
		fmt.Printf("libmemif.Init() error: %v\n", err)
		return
	}

	// Schedule automatic cleanup.
	defer libmemif.Cleanup()

	// Prepare callbacks to use with the memif.
	// The same callbacks could be used with multiple memifs.
	// The first input argument (*libmemif.Memif) can be used to tell which
	// memif the callback was triggered for.
	memifCallbacks := &libmemif.MemifCallbacks{
		OnConnect:    OnConnect,
		OnDisconnect: OnDisconnect,
	}

	// Prepare memif1 configuration.
	memifConfig := &libmemif.MemifConfig{
		MemifMeta: libmemif.MemifMeta{
			IfName:         "memif1",
			ConnID:         1,                       // ConnectionID is an identifier used to match opposite memifs.
			SocketFilename: "/tmp/gopacket-example", // Socket through which the opposite memifs will establish the connection.
			Secret:         "secret",                // Secret used to authenticate the memif connection.
			IsMaster:       isMaster,
			Mode:           libmemif.IfModeEthernet,
			AppName:        appName,
		},
		MemifShmSpecs: libmemif.MemifShmSpecs{
			NumRxQueues:  3, // NumQueues is the (configured!) number of queues for both Rx & Tx.
			NumTxQueues:  3, // The actual number agreed during connection establishment may be smaller!
			BufferSize:   2048,
			Log2RingSize: 10,
		},
	}

	fmt.Printf("Callbacks: %+v\n", memifCallbacks)
	fmt.Printf("Config: %+v\n", memifConfig)

	// Create memif1 interface.
	memif, err := libmemif.CreateInterface(memifConfig, memifCallbacks)
	if err != nil {
		fmt.Printf("libmemif.CreateInterface() error: %v\n", err)
		return
	}

	// Schedule automatic cleanup of the interface.
	defer memif.Close()

	// Wait until an interrupt signal is received.
	sigChan := make(chan os.Signal, 1)
	signal.Notify(sigChan, os.Interrupt)
	<-sigChan
}<|MERGE_RESOLUTION|>--- conflicted
+++ resolved
@@ -47,12 +47,6 @@
 import (
 	"errors"
 	"fmt"
-<<<<<<< HEAD
-=======
-	"github.com/google/gopacket"
-	"github.com/google/gopacket/layers"
-	"go.fd.io/govpp/extras/libmemif"
->>>>>>> e7c28a0f
 	"io"
 	"net"
 	"os"
