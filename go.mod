module go.fd.io/govpp

go 1.18

require (
	github.com/bennyscetbun/jsongo v1.1.0
	github.com/fsnotify/fsnotify v1.4.9
	github.com/ftrvxmtrx/fd v0.0.0-20150925145434-c6d800382fff
	github.com/lunixbochs/struc v0.0.0-20200521075829-a4cb8d33dbbe
	github.com/mitchellh/go-ps v1.0.0
	github.com/onsi/gomega v1.19.0
	github.com/pkg/profile v1.2.1
	github.com/sirupsen/logrus v1.6.0
<<<<<<< HEAD
	github.com/spf13/pflag v1.0.5
	golang.org/x/text v0.3.7
=======
	golang.org/x/text v0.3.8
>>>>>>> 6c69034b
)

require (
	github.com/konsorten/go-windows-terminal-sequences v1.0.3 // indirect
	github.com/kr/pretty v0.1.0 // indirect
	github.com/stretchr/testify v1.3.0 // indirect
	golang.org/x/net v0.0.0-20220225172249-27dd8689420f // indirect
	golang.org/x/sys v0.0.0-20220722155257-8c9f86f7a55f // indirect
	gopkg.in/check.v1 v1.0.0-20180628173108-788fd7840127 // indirect
	gopkg.in/yaml.v2 v2.4.0 // indirect
)

// Versions v0.5.0 and older use old module path git.fd.io/govpp.git
retract [v0.1.0, v0.5.0]<|MERGE_RESOLUTION|>--- conflicted
+++ resolved
@@ -11,12 +11,8 @@
 	github.com/onsi/gomega v1.19.0
 	github.com/pkg/profile v1.2.1
 	github.com/sirupsen/logrus v1.6.0
-<<<<<<< HEAD
 	github.com/spf13/pflag v1.0.5
-	golang.org/x/text v0.3.7
-=======
 	golang.org/x/text v0.3.8
->>>>>>> 6c69034b
 )
 
 require (
